(def http-async-client-version "0.6.1")

<<<<<<< HEAD
(defproject puppetlabs/pcp-broker "0.8.5-SNAPSHOT"
=======
(defproject puppetlabs/pcp-broker "0.8.6-SNAPSHOT"
>>>>>>> 722c75c0
  :description "PCP fabric messaging broker"
  :url "https://github.com/puppetlabs/pcp-broker"
  :license {:name "Apache License, Version 2.0"
            :url "http://www.apache.org/licenses/LICENSE-2.0.html"}

  :min-lein-version "2.7.1"

  ;; Abort when version ranges or version conflicts are detected in
  ;; dependencies. Also supports :warn to simply emit warnings.
  ;; requires lein 2.2.0+.
  :pedantic? :abort

  :parent-project {:coords [puppetlabs/clj-parent "0.2.4"]
                   :inherit [:managed-dependencies]}

  :dependencies [[org.clojure/clojure]
                 [org.clojure/tools.logging]

                 [puppetlabs/kitchensink]
                 [puppetlabs/trapperkeeper]
                 [puppetlabs/trapperkeeper-authorization]
                 [puppetlabs/trapperkeeper-metrics]
                 [puppetlabs/trapperkeeper-webserver-jetty9]
                 [puppetlabs/trapperkeeper-status]

                 [puppetlabs/structured-logging "0.1.0"]

                 [cheshire]

                 [com.taoensso/nippy "2.9.0"]

                 [metrics-clojure "2.5.1"]

                 ;; try+/throw+
                 [slingshot]

                 [puppetlabs/pcp-common "0.5.5"]

                 [puppetlabs/i18n]]

  :plugins [[lein-parent "0.3.1"]
            [puppetlabs/i18n "0.4.3"]
            [lein-release "1.0.5" :exclusions [org.clojure/clojure]]]

  :lein-release {:scm :git
                 :deploy-via :lein-deploy}

  :deploy-repositories [["releases" {:url "https://clojars.org/repo"
                                     :username :env/clojars_jenkins_username
                                     :password :env/clojars_jenkins_password
                                     :sign-releases false}]]

  :test-paths ["test/unit" "test/integration" "test/utils" "test-resources"]

  :profiles {:dev {:source-paths ["dev"]
                   :dependencies [;; Transient dependency of http.async.client
                                  ;; - it actually brings in netty 3.9.2.Final, but we
                                  ;; want some fixes to websocket handling that are in later .x releases
                                  [io.netty/netty "3.9.9.Final"]
                                  [http.async.client ~http-async-client-version]
                                  [puppetlabs/trapperkeeper :classifier "test" :scope "test"]
                                  [puppetlabs/kitchensink :classifier "test" :scope "test"]
                                  [puppetlabs/ssl-utils]
                                  [org.clojure/tools.namespace]]
                   :plugins [[lein-cloverage "1.0.6" :excludes [org.clojure/clojure org.clojure/tools.cli]]]}
             :dev-schema-validation [:dev
                                     {:injections [(do
                                                    (require 'schema.core)
                                                    (schema.core/set-fn-validation! true))]}]
             :test-base {:source-paths ["test/utils" "test-resources"]
                         :dependencies [[http.async.client ~http-async-client-version]
                                       [puppetlabs/trapperkeeper :classifier "test" :scope "test"]
                                       [puppetlabs/kitchensink :classifier "test" :scope "test"]]
                         :test-paths ^:replace ["test/unit" "test/integration"]}
             :test-schema-validation [:test-base
                                      {:injections [(do
                                                     (require 'schema.core)
                                                     (schema.core/set-fn-validation! true))]}]
             :unit [:test-base
                    {:test-paths ^:replace ["test/unit"]}]
             :integration [:test-base
                           {:test-paths ^:replace ["test/integration"]}]
             :cljfmt {:plugins [[lein-cljfmt "0.3.0"]
                                [lein-parent "0.3.1"]]
                      :parent-project {:path "../pl-clojure-style/project.clj"
                                       :inherit [:cljfmt]}}
             :internal-mirrors {:mirrors [["releases" {:name "internal-releases"
                                                       :url "http://nexus.delivery.puppetlabs.net/content/repositories/releases/"}]
                                          ["central" {:name "internal-central-mirror"
                                                      :url "http://nexus.delivery.puppetlabs.net/content/repositories/central" }]
                                          ["clojars" {:name "internal-clojars-mirror"
                                                      :url"http://nexus.delivery.puppetlabs.net/content/repositories/clojars" }]
                                          ["snapshots" {:name "internal-snapshots"
                                                        :url "http://nexus.delivery.puppetlabs.net/content/repositories/snapshots/" }]]}}

  :repl-options {:init-ns user}

  ;; Enable occasionally to check we have no interop hotspots that need better type hinting
  ; :global-vars {*warn-on-reflection* true}

  :aliases {"tk" ["trampoline" "run" "--config" "test-resources/conf.d"]
            ;; runs trapperkeeper with schema validations enabled
            "tkv" ["with-profile" "dev-schema-validation" "tk"]
            "certs" ["trampoline" "run" "-m" "puppetlabs.pcp.testutils.certs" "--config" "test-resources/conf.d" "--"]
            ;; cljfmt requires pl-clojure-style's root dir as per above profile;
            ;; run with 'check' then 'fix' with args (refer to the project docs)
            "cljfmt" ["with-profile" "+cljfmt" "cljfmt"]
            "coverage" ["cloverage" "-e" "puppetlabs.puppetdb.*" "-e" "user"]
            "test-all" ["with-profile" "test-base:test-schema-validation" "test"]}

  :main puppetlabs.trapperkeeper.main)<|MERGE_RESOLUTION|>--- conflicted
+++ resolved
@@ -1,10 +1,6 @@
 (def http-async-client-version "0.6.1")
 
-<<<<<<< HEAD
-(defproject puppetlabs/pcp-broker "0.8.5-SNAPSHOT"
-=======
 (defproject puppetlabs/pcp-broker "0.8.6-SNAPSHOT"
->>>>>>> 722c75c0
   :description "PCP fabric messaging broker"
   :url "https://github.com/puppetlabs/pcp-broker"
   :license {:name "Apache License, Version 2.0"
