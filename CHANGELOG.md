--- conflicted
+++ resolved
@@ -1,4 +1,3 @@
-<<<<<<< HEAD
 ## 0.7.0
 
 This is an improvement and bugfix release
@@ -39,14 +38,14 @@
 * [PCP-294](https://tickets.puppetlabs.com/browse/PCP-294) Close
   connections when the broker is not in a running state.
 
-=======
+Note that the bugfix from 0.6.2 was not included in 0.7.0.
+
 ## 0.6.2
 
 This is a bugfix release
 
 * [PCP-448](https://tickets.puppetlabs.com/browse/PCP-448) Avoid heavy thread
   contention when disconnecting many clients simultaneously.
->>>>>>> abc38b33
 
 ## 0.6.1
 
